--- conflicted
+++ resolved
@@ -2,11 +2,7 @@
 
 context "Resque" do
   setup do
-<<<<<<< HEAD
     Resque.drop
-=======
-    Resque.redis.flushall
->>>>>>> b9b5ec70
 
     Resque.push(:people, { 'name' => 'chris' })
     Resque.push(:people, { 'name' => 'bob' })
@@ -170,11 +166,7 @@
   end
 
   test "queues are always a list" do
-<<<<<<< HEAD
     Resque.drop
-=======
-    Resque.redis.flushall
->>>>>>> b9b5ec70
     assert_equal [], Resque.queues
   end
 
