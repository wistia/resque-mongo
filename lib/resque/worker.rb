--- conflicted
+++ resolved
@@ -24,11 +24,7 @@
 
     # Returns an array of all worker objects.
     def self.all
-<<<<<<< HEAD
-      mongo_workers.distinct(:worker).map { |worker| find(worker) }
-=======
-      Array(redis.smembers(:workers)).map { |id| find(id) }.compact
->>>>>>> 1adb82a2
+      mongo_workers.distinct(:worker).map { |worker| find(worker) }.compact
     end
 
     # Returns an array of all worker objects currently processing
